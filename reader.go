--- conflicted
+++ resolved
@@ -101,12 +101,8 @@
 
 func (r *reader) SetReadahead(readahead int64) {
 	r.mu.Lock()
-<<<<<<< HEAD
-	r.setReadaheadLocked(readahead, nil)
-=======
 	r.readahead = readahead
 	r.readaheadFunc = nil
->>>>>>> 29638d9e
 	r.posChanged()
 	r.mu.Unlock()
 }
@@ -290,10 +286,7 @@
 	r.t.cl.lock()
 	r.t.deleteReader(r)
 	r.t.cl.unlock()
-<<<<<<< HEAD
 	r.free()
-=======
->>>>>>> 29638d9e
 	return nil
 }
 
