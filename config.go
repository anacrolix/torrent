--- conflicted
+++ resolved
@@ -181,13 +181,11 @@
 
 	Callbacks Callbacks
 
-<<<<<<< HEAD
 	// ICEServers defines a slice describing servers available to be used by
 	// ICE, such as STUN and TURN servers.
 	ICEServers []string
-=======
+
 	DialRateLimiter *rate.Limiter
->>>>>>> 1c1f4755
 }
 
 func (cfg *ClientConfig) SetListenAddr(addr string) *ClientConfig {
