--- conflicted
+++ resolved
@@ -235,21 +235,11 @@
 		return fmt.Errorf("creating offer: %w", err)
 	}
 
-<<<<<<< HEAD
 	pc.OnClose(func() {
 		stats := pc.GetStats()
 		tc.transportStats = append(tc.transportStats, stats)
 	})
 
-	err = tc.announce(event, infoHash, []outboundOffer{{
-		offerId: offerIDBinary,
-		outboundOfferValue: outboundOfferValue{
-			originalOffer:  offer,
-			peerConnection: pc,
-			infoHash:       infoHash,
-			dataChannel:    dc,
-		}},
-=======
 	err = tc.announce(event, infoHash, []outboundOffer{
 		{
 			offerId: offerIDBinary,
@@ -260,7 +250,6 @@
 				dataChannel:    dc,
 			},
 		},
->>>>>>> 872b11bd
 	})
 	if err != nil {
 		dc.Close()
