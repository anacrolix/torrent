--- conflicted
+++ resolved
@@ -119,8 +119,6 @@
 		NoBootstrap: true,
 	})
 	require.NoError(t, err)
-<<<<<<< HEAD
-=======
 	defer srv.Close()
 	// Establish server with a hook attached to "ping"
 	hookCalled := make(chan bool)
@@ -146,55 +144,6 @@
 	defer tn.Close()
 	// Await response from hooked server
 	tn.SetResponseHandler(func(msg Msg, b bool) {
-		t.Log("TestHook: Sender received response from pinged hook server, so normal execution resumed.")
-	})
-	// Await signal that hook has been called.
-	select {
-	case <-hookCalled:
-		{
-			// Success, hook was triggered. Todo: Ensure that "ok" channel
-			// receives, also, indicating normal handling proceeded also.
-			t.Log("TestHook: Received ping, hook called and returned to normal execution!")
-			return
-		}
-	case <-time.After(time.Second * 1):
-		{
-			t.Error("Failed to see evidence of ping hook being called after 2 seconds.")
-		}
-	}
-}
-
-func TestPing(t *testing.T) {
-	srv, err := NewServer(nil)
-	if err != nil {
-		t.Fatal(err)
-	}
->>>>>>> 75d41f20
-	defer srv.Close()
-	// Establish server with a hook attached to "ping"
-	hookCalled := make(chan bool)
-	srv0, err := NewServer(&ServerConfig{
-		Addr:           "127.0.0.1:5679",
-		BootstrapNodes: []string{"127.0.0.1:5678"},
-		KRPCHooks: map[string]KRPCHook{
-			"ping": func(source *DHTAddr, node *Node, m *Msg) (newmsg *Msg, skiphandling bool) {
-				hookCalled <- true
-				return nil, false
-			},
-		},
-	})
-	require.NoError(t, err)
-	defer srv0.Close()
-	// Ping srv0 from srv to trigger hook. Should also receive a response.
-	t.Log("TestHook: Servers created, hook for ping established. Calling Ping.")
-	tn, err := srv.Ping(&net.UDPAddr{
-		IP:   []byte{127, 0, 0, 1},
-		Port: srv0.Addr().(*net.UDPAddr).Port,
-	})
-	assert.NoError(t, err)
-	defer tn.Close()
-	// Await response from hooked server
-	tn.SetResponseHandler(func(msg Msg) {
 		t.Log("TestHook: Sender received response from pinged hook server, so normal execution resumed.")
 	})
 	// Await signal that hook has been called.
