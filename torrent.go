package torrent

import (
	"bytes"
	"container/heap"
	"context"
	"crypto/sha1"
	"errors"
	"fmt"
	"io"
	"math/rand"
	"net/netip"
	"net/url"
	"sort"
	"strings"
	"text/tabwriter"
	"time"
	"unsafe"

	"github.com/RoaringBitmap/roaring"
	"github.com/anacrolix/chansync"
	"github.com/anacrolix/chansync/events"
	"github.com/anacrolix/dht/v2"
	. "github.com/anacrolix/generics"
	"github.com/anacrolix/log"
	"github.com/anacrolix/missinggo/perf"
	"github.com/anacrolix/missinggo/slices"
	"github.com/anacrolix/missinggo/v2"
	"github.com/anacrolix/missinggo/v2/bitmap"
	"github.com/anacrolix/missinggo/v2/pubsub"
	"github.com/anacrolix/multiless"
	"github.com/anacrolix/sync"
	request_strategy "github.com/anacrolix/torrent/request-strategy"
	typedRoaring "github.com/anacrolix/torrent/typed-roaring"
	"github.com/davecgh/go-spew/spew"
	"github.com/pion/datachannel"

	"github.com/anacrolix/torrent/bencode"
	"github.com/anacrolix/torrent/common"
	"github.com/anacrolix/torrent/metainfo"
	pp "github.com/anacrolix/torrent/peer_protocol"
	"github.com/anacrolix/torrent/segments"
	"github.com/anacrolix/torrent/storage"
	"github.com/anacrolix/torrent/tracker"
	"github.com/anacrolix/torrent/webseed"
	"github.com/anacrolix/torrent/webtorrent"
)

// Maintains state of torrent within a Client. Many methods should not be called before the info is
// available, see .Info and .GotInfo.
type Torrent struct {
	// Torrent-level aggregate statistics. First in struct to ensure 64-bit
	// alignment. See #262.
	stats  ConnStats
	cl     *Client
	logger log.Logger

	networkingEnabled      chansync.Flag
	dataDownloadDisallowed chansync.Flag
	dataUploadDisallowed   bool
	userOnWriteChunkErr    func(error)

	closed   chansync.SetOnce
	infoHash metainfo.Hash
	pieces   []Piece

	// The order pieces are requested if there's no stronger reason like availability or priority.
	pieceRequestOrder []int
	// Values are the piece indices that changed.
	pieceStateChanges pubsub.PubSub[PieceStateChange]
	// The size of chunks to request from peers over the wire. This is
	// normally 16KiB by convention these days.
	chunkSize pp.Integer
	chunkPool sync.Pool
	// Total length of the torrent in bytes. Stored because it's not O(1) to
	// get this from the info dict.
	_length Option[int64]

	// The storage to open when the info dict becomes available.
	storageOpener *storage.Client
	// Storage for torrent data.
	storage *storage.Torrent
	// Read-locked for using storage, and write-locked for Closing.
	storageLock sync.RWMutex

	// TODO: Only announce stuff is used?
	metainfo metainfo.MetaInfo

	// The info dict. nil if we don't have it (yet).
	info      *metainfo.Info
	fileIndex segments.Index
	files     *[]*File

	_chunksPerRegularPiece chunkIndexType

	webSeeds map[string]*Peer
	// Active peer connections, running message stream loops. TODO: Make this
	// open (not-closed) connections only.
	conns               map[*PeerConn]struct{}
	maxEstablishedConns int
	// Set of addrs to which we're attempting to connect. Connections are
	// half-open until all handshakes are completed.
	halfOpen map[string]PeerInfo

	// Reserve of peers to connect to. A peer can be both here and in the
	// active connections if were told about the peer after connecting with
	// them. That encourages us to reconnect to peers that are well known in
	// the swarm.
	peers prioritizedPeers
	// Whether we want to know to know more peers.
	wantPeersEvent missinggo.Event
	// An announcer for each tracker URL.
	trackerAnnouncers map[string]torrentTrackerAnnouncer
	// How many times we've initiated a DHT announce. TODO: Move into stats.
	numDHTAnnounces int

	// Name used if the info name isn't available. Should be cleared when the
	// Info does become available.
	nameMu      sync.RWMutex
	displayName string

	// The bencoded bytes of the info dict. This is actively manipulated if
	// the info bytes aren't initially available, and we try to fetch them
	// from peers.
	metadataBytes []byte
	// Each element corresponds to the 16KiB metadata pieces. If true, we have
	// received that piece.
	metadataCompletedChunks []bool
	metadataChanged         sync.Cond

	// Closed when .Info is obtained.
	gotMetainfoC chan struct{}

	readers                map[*reader]struct{}
	_readerNowPieces       bitmap.Bitmap
	_readerReadaheadPieces bitmap.Bitmap

	// A cache of pieces we need to get. Calculated from various piece and
	// file priorities and completion states elsewhere.
	_pendingPieces roaring.Bitmap
	// A cache of completed piece indices.
	_completedPieces roaring.Bitmap
	// Pieces that need to be hashed.
	piecesQueuedForHash       bitmap.Bitmap
	activePieceHashes         int
	initialPieceCheckDisabled bool

	connsWithAllPieces map[*Peer]struct{}

	requestState map[RequestIndex]requestState
	// Chunks we've written to since the corresponding piece was last checked.
	dirtyChunks typedRoaring.Bitmap[RequestIndex]

	pex pexState

	// Is On when all pieces are complete.
	Complete chansync.Flag

	// Torrent sources in use keyed by the source string.
	activeSources sync.Map
	sourcesLogger log.Logger

	smartBanCache smartBanCache

	// Large allocations reused between request state updates.
	requestPieceStates []request_strategy.PieceRequestOrderState
	requestIndexes     []RequestIndex
}

func (t *Torrent) length() int64 {
	return t._length.Value()
}

func (t *Torrent) selectivePieceAvailabilityFromPeers(i pieceIndex) (count int) {
	// This could be done with roaring.BitSliceIndexing.
	t.iterPeers(func(peer *Peer) {
		if _, ok := t.connsWithAllPieces[peer]; ok {
			return
		}
		if peer.peerHasPiece(i) {
			count++
		}
	})
	return
}

func (t *Torrent) decPieceAvailability(i pieceIndex) {
	if !t.haveInfo() {
		return
	}
	p := t.piece(i)
	if p.relativeAvailability <= 0 {
		panic(p.relativeAvailability)
	}
	p.relativeAvailability--
	t.updatePieceRequestOrder(i)
}

func (t *Torrent) incPieceAvailability(i pieceIndex) {
	// If we don't the info, this should be reconciled when we do.
	if t.haveInfo() {
		p := t.piece(i)
		p.relativeAvailability++
		t.updatePieceRequestOrder(i)
	}
}

func (t *Torrent) readerNowPieces() bitmap.Bitmap {
	return t._readerNowPieces
}

func (t *Torrent) readerReadaheadPieces() bitmap.Bitmap {
	return t._readerReadaheadPieces
}

func (t *Torrent) ignorePieceForRequests(i pieceIndex) bool {
	return !t.wantPieceIndex(i)
}

// Returns a channel that is closed when the Torrent is closed.
func (t *Torrent) Closed() events.Done {
	return t.closed.Done()
}

// KnownSwarm returns the known subset of the peers in the Torrent's swarm, including active,
// pending, and half-open peers.
func (t *Torrent) KnownSwarm() (ks []PeerInfo) {
	// Add pending peers to the list
	t.peers.Each(func(peer PeerInfo) {
		ks = append(ks, peer)
	})

	// Add half-open peers to the list
	for _, peer := range t.halfOpen {
		ks = append(ks, peer)
	}

	// Add active peers to the list
	for conn := range t.conns {
		ks = append(ks, PeerInfo{
			Id:     conn.PeerID,
			Addr:   conn.RemoteAddr,
			Source: conn.Discovery,
			// > If the connection is encrypted, that's certainly enough to set SupportsEncryption.
			// > But if we're not connected to them with an encrypted connection, I couldn't say
			// > what's appropriate. We can carry forward the SupportsEncryption value as we
			// > received it from trackers/DHT/PEX, or just use the encryption state for the
			// > connection. It's probably easiest to do the latter for now.
			// https://github.com/anacrolix/torrent/pull/188
			SupportsEncryption: conn.headerEncrypted,
		})
	}

	return
}

func (t *Torrent) setChunkSize(size pp.Integer) {
	t.chunkSize = size
	t.chunkPool = sync.Pool{
		New: func() interface{} {
			b := make([]byte, size)
			return &b
		},
	}
}

func (t *Torrent) pieceComplete(piece pieceIndex) bool {
	return t._completedPieces.Contains(bitmap.BitIndex(piece))
}

func (t *Torrent) pieceCompleteUncached(piece pieceIndex) storage.Completion {
	if t.storage == nil {
		return storage.Completion{Complete: false, Ok: true}
	}
	return t.pieces[piece].Storage().Completion()
}

// There's a connection to that address already.
func (t *Torrent) addrActive(addr string) bool {
	if _, ok := t.halfOpen[addr]; ok {
		return true
	}
	for c := range t.conns {
		ra := c.RemoteAddr
		if ra.String() == addr {
			return true
		}
	}
	return false
}

func (t *Torrent) appendUnclosedConns(ret []*PeerConn) []*PeerConn {
	return t.appendConns(ret, func(conn *PeerConn) bool {
		return !conn.closed.IsSet()
	})
}

func (t *Torrent) appendConns(ret []*PeerConn, f func(*PeerConn) bool) []*PeerConn {
	for c := range t.conns {
		if f(c) {
			ret = append(ret, c)
		}
	}
	return ret
}

func (t *Torrent) addPeer(p PeerInfo) (added bool) {
	cl := t.cl
	torrent.Add(fmt.Sprintf("peers added by source %q", p.Source), 1)
	if t.closed.IsSet() {
		return false
	}
	if ipAddr, ok := tryIpPortFromNetAddr(p.Addr); ok {
		if cl.badPeerIPPort(ipAddr.IP, ipAddr.Port) {
			torrent.Add("peers not added because of bad addr", 1)
			// cl.logger.Printf("peers not added because of bad addr: %v", p)
			return false
		}
	}
	if replaced, ok := t.peers.AddReturningReplacedPeer(p); ok {
		torrent.Add("peers replaced", 1)
		if !replaced.equal(p) {
			t.logger.WithDefaultLevel(log.Debug).Printf("added %v replacing %v", p, replaced)
			added = true
		}
	} else {
		added = true
	}
	t.openNewConns()
	for t.peers.Len() > cl.config.TorrentPeersHighWater {
		_, ok := t.peers.DeleteMin()
		if ok {
			torrent.Add("excess reserve peers discarded", 1)
		}
	}
	return
}

func (t *Torrent) invalidateMetadata() {
	for i := 0; i < len(t.metadataCompletedChunks); i++ {
		t.metadataCompletedChunks[i] = false
	}
	t.nameMu.Lock()
	t.gotMetainfoC = make(chan struct{})
	t.info = nil
	t.nameMu.Unlock()
}

func (t *Torrent) saveMetadataPiece(index int, data []byte) {
	if t.haveInfo() {
		return
	}
	if index >= len(t.metadataCompletedChunks) {
		t.logger.Printf("%s: ignoring metadata piece %d", t, index)
		return
	}
	copy(t.metadataBytes[(1<<14)*index:], data)
	t.metadataCompletedChunks[index] = true
}

func (t *Torrent) metadataPieceCount() int {
	return (len(t.metadataBytes) + (1 << 14) - 1) / (1 << 14)
}

func (t *Torrent) haveMetadataPiece(piece int) bool {
	if t.haveInfo() {
		return (1<<14)*piece < len(t.metadataBytes)
	} else {
		return piece < len(t.metadataCompletedChunks) && t.metadataCompletedChunks[piece]
	}
}

func (t *Torrent) metadataSize() int {
	return len(t.metadataBytes)
}

func infoPieceHashes(info *metainfo.Info) (ret [][]byte) {
	for i := 0; i < len(info.Pieces); i += sha1.Size {
		ret = append(ret, info.Pieces[i:i+sha1.Size])
	}
	return
}

func (t *Torrent) makePieces() {
	hashes := infoPieceHashes(t.info)
	t.pieces = make([]Piece, len(hashes))
	for i, hash := range hashes {
		piece := &t.pieces[i]
		piece.t = t
		piece.index = pieceIndex(i)
		piece.noPendingWrites.L = &piece.pendingWritesMutex
		piece.hash = (*metainfo.Hash)(unsafe.Pointer(&hash[0]))
		files := *t.files
		beginFile := pieceFirstFileIndex(piece.torrentBeginOffset(), files)
		endFile := pieceEndFileIndex(piece.torrentEndOffset(), files)
		piece.files = files[beginFile:endFile]
	}
}

// Returns the index of the first file containing the piece. files must be
// ordered by offset.
func pieceFirstFileIndex(pieceOffset int64, files []*File) int {
	for i, f := range files {
		if f.offset+f.length > pieceOffset {
			return i
		}
	}
	return 0
}

// Returns the index after the last file containing the piece. files must be
// ordered by offset.
func pieceEndFileIndex(pieceEndOffset int64, files []*File) int {
	for i, f := range files {
		if f.offset+f.length >= pieceEndOffset {
			return i + 1
		}
	}
	return 0
}

func (t *Torrent) cacheLength() {
	var l int64
	for _, f := range t.info.UpvertedFiles() {
		l += f.Length
	}
	t._length = Some(l)
}

// TODO: This shouldn't fail for storage reasons. Instead we should handle storage failure
// separately.
func (t *Torrent) setInfo(info *metainfo.Info) error {
	if err := validateInfo(info); err != nil {
		return fmt.Errorf("bad info: %s", err)
	}
	if t.storageOpener != nil {
		var err error
		t.storage, err = t.storageOpener.OpenTorrent(info, t.infoHash)
		if err != nil {
			return fmt.Errorf("error opening torrent storage: %s", err)
		}
	}
	t.nameMu.Lock()
	t.info = info
	t.nameMu.Unlock()
	t._chunksPerRegularPiece = chunkIndexType((pp.Integer(t.usualPieceSize()) + t.chunkSize - 1) / t.chunkSize)
	t.updateComplete()
	t.fileIndex = segments.NewIndex(common.LengthIterFromUpvertedFiles(info.UpvertedFiles()))
	t.displayName = "" // Save a few bytes lol.
	t.initFiles()
	t.cacheLength()
	t.makePieces()
	return nil
}

func (t *Torrent) pieceRequestOrderKey(i int) request_strategy.PieceRequestOrderKey {
	return request_strategy.PieceRequestOrderKey{
		InfoHash: t.infoHash,
		Index:    i,
	}
}

// This seems to be all the follow-up tasks after info is set, that can't fail.
func (t *Torrent) onSetInfo() {
	t.pieceRequestOrder = rand.Perm(t.numPieces())
	t.initPieceRequestOrder()
	MakeSliceWithLength(&t.requestPieceStates, t.numPieces())
	for i := range t.pieces {
		p := &t.pieces[i]
		// Need to add relativeAvailability before updating piece completion, as that may result in conns
		// being dropped.
		if p.relativeAvailability != 0 {
			panic(p.relativeAvailability)
		}
		p.relativeAvailability = t.selectivePieceAvailabilityFromPeers(i)
		t.addRequestOrderPiece(i)
		t.updatePieceCompletion(i)
		if !t.initialPieceCheckDisabled && !p.storageCompletionOk {
			// t.logger.Printf("piece %s completion unknown, queueing check", p)
			t.queuePieceCheck(i)
		}
	}
	t.cl.event.Broadcast()
	close(t.gotMetainfoC)
	t.updateWantPeersEvent()
	t.requestState = make(map[RequestIndex]requestState)
	t.tryCreateMorePieceHashers()
	t.iterPeers(func(p *Peer) {
		p.onGotInfo(t.info)
		p.updateRequests("onSetInfo")
	})
}

// Called when metadata for a torrent becomes available.
func (t *Torrent) setInfoBytesLocked(b []byte) error {
	if metainfo.HashBytes(b) != t.infoHash {
		return errors.New("info bytes have wrong hash")
	}
	var info metainfo.Info
	if err := bencode.Unmarshal(b, &info); err != nil {
		return fmt.Errorf("error unmarshalling info bytes: %s", err)
	}
	t.metadataBytes = b
	t.metadataCompletedChunks = nil
	if t.info != nil {
		return nil
	}
	if err := t.setInfo(&info); err != nil {
		return err
	}
	t.onSetInfo()
	return nil
}

func (t *Torrent) haveAllMetadataPieces() bool {
	if t.haveInfo() {
		return true
	}
	if t.metadataCompletedChunks == nil {
		return false
	}
	for _, have := range t.metadataCompletedChunks {
		if !have {
			return false
		}
	}
	return true
}

// TODO: Propagate errors to disconnect peer.
func (t *Torrent) setMetadataSize(size int) (err error) {
	if t.haveInfo() {
		// We already know the correct metadata size.
		return
	}
	if uint32(size) > maxMetadataSize {
		return errors.New("bad size")
	}
	if len(t.metadataBytes) == size {
		return
	}
	t.metadataBytes = make([]byte, size)
	t.metadataCompletedChunks = make([]bool, (size+(1<<14)-1)/(1<<14))
	t.metadataChanged.Broadcast()
	for c := range t.conns {
		c.requestPendingMetadata()
	}
	return
}

// The current working name for the torrent. Either the name in the info dict,
// or a display name given such as by the dn value in a magnet link, or "".
func (t *Torrent) name() string {
	t.nameMu.RLock()
	defer t.nameMu.RUnlock()
	if t.haveInfo() {
		return t.info.BestName()
	}
	if t.displayName != "" {
		return t.displayName
	}
	return "infohash:" + t.infoHash.HexString()
}

func (t *Torrent) pieceState(index pieceIndex) (ret PieceState) {
	p := &t.pieces[index]
	ret.Priority = t.piecePriority(index)
	ret.Completion = p.completion()
	ret.QueuedForHash = p.queuedForHash()
	ret.Hashing = p.hashing
	ret.Checking = ret.QueuedForHash || ret.Hashing
	ret.Marking = p.marking
	if !ret.Complete && t.piecePartiallyDownloaded(index) {
		ret.Partial = true
	}
	return
}

func (t *Torrent) metadataPieceSize(piece int) int {
	return metadataPieceSize(len(t.metadataBytes), piece)
}

func (t *Torrent) newMetadataExtensionMessage(c *PeerConn, msgType pp.ExtendedMetadataRequestMsgType, piece int, data []byte) pp.Message {
	return pp.Message{
		Type:       pp.Extended,
		ExtendedID: c.PeerExtensionIDs[pp.ExtensionNameMetadata],
		ExtendedPayload: append(bencode.MustMarshal(pp.ExtendedMetadataRequestMsg{
			Piece:     piece,
			TotalSize: len(t.metadataBytes),
			Type:      msgType,
		}), data...),
	}
}

type pieceAvailabilityRun struct {
	Count        pieceIndex
	Availability int
}

func (me pieceAvailabilityRun) String() string {
	return fmt.Sprintf("%v(%v)", me.Count, me.Availability)
}

func (t *Torrent) pieceAvailabilityRuns() (ret []pieceAvailabilityRun) {
	rle := missinggo.NewRunLengthEncoder(func(el interface{}, count uint64) {
		ret = append(ret, pieceAvailabilityRun{Availability: el.(int), Count: int(count)})
	})
	for i := range t.pieces {
		rle.Append(t.pieces[i].availability(), 1)
	}
	rle.Flush()
	return
}

func (t *Torrent) pieceAvailabilityFrequencies() (freqs []int) {
	freqs = make([]int, t.numActivePeers()+1)
	for i := range t.pieces {
		freqs[t.piece(i).availability()]++
	}
	return
}

func (t *Torrent) pieceStateRuns() (ret PieceStateRuns) {
	rle := missinggo.NewRunLengthEncoder(func(el interface{}, count uint64) {
		ret = append(ret, PieceStateRun{
			PieceState: el.(PieceState),
			Length:     int(count),
		})
	})
	for index := range t.pieces {
		rle.Append(t.pieceState(pieceIndex(index)), 1)
	}
	rle.Flush()
	return
}

// Produces a small string representing a PieceStateRun.
func (psr PieceStateRun) String() (ret string) {
	ret = fmt.Sprintf("%d", psr.Length)
	ret += func() string {
		switch psr.Priority {
		case PiecePriorityNext:
			return "N"
		case PiecePriorityNormal:
			return "."
		case PiecePriorityReadahead:
			return "R"
		case PiecePriorityNow:
			return "!"
		case PiecePriorityHigh:
			return "H"
		default:
			return ""
		}
	}()
	if psr.Hashing {
		ret += "H"
	}
	if psr.QueuedForHash {
		ret += "Q"
	}
	if psr.Marking {
		ret += "M"
	}
	if psr.Partial {
		ret += "P"
	}
	if psr.Complete {
		ret += "C"
	}
	if !psr.Ok {
		ret += "?"
	}
	return
}

func (t *Torrent) writeStatus(w io.Writer) {
	fmt.Fprintf(w, "Infohash: %s\n", t.infoHash.HexString())
	fmt.Fprintf(w, "Metadata length: %d\n", t.metadataSize())
	if !t.haveInfo() {
		fmt.Fprintf(w, "Metadata have: ")
		for _, h := range t.metadataCompletedChunks {
			fmt.Fprintf(w, "%c", func() rune {
				if h {
					return 'H'
				} else {
					return '.'
				}
			}())
		}
		fmt.Fprintln(w)
	}
	fmt.Fprintf(w, "Piece length: %s\n",
		func() string {
			if t.haveInfo() {
				return fmt.Sprintf("%v (%v chunks)",
					t.usualPieceSize(),
					float64(t.usualPieceSize())/float64(t.chunkSize))
			} else {
				return "no info"
			}
		}(),
	)
	if t.info != nil {
		fmt.Fprintf(w, "Num Pieces: %d (%d completed)\n", t.numPieces(), t.numPiecesCompleted())
		fmt.Fprintf(w, "Piece States: %s\n", t.pieceStateRuns())
		// Generates a huge, unhelpful listing when piece availability is very scattered. Prefer
		// availability frequencies instead.
		if false {
			fmt.Fprintf(w, "Piece availability: %v\n", strings.Join(func() (ret []string) {
				for _, run := range t.pieceAvailabilityRuns() {
					ret = append(ret, run.String())
				}
				return
			}(), " "))
		}
		fmt.Fprintf(w, "Piece availability frequency: %v\n", strings.Join(
			func() (ret []string) {
				for avail, freq := range t.pieceAvailabilityFrequencies() {
					if freq == 0 {
						continue
					}
					ret = append(ret, fmt.Sprintf("%v: %v", avail, freq))
				}
				return
			}(),
			", "))
	}
	fmt.Fprintf(w, "Reader Pieces:")
	t.forReaderOffsetPieces(func(begin, end pieceIndex) (again bool) {
		fmt.Fprintf(w, " %d:%d", begin, end)
		return true
	})
	fmt.Fprintln(w)

	fmt.Fprintf(w, "Enabled trackers:\n")
	func() {
		tw := tabwriter.NewWriter(w, 0, 0, 2, ' ', 0)
		fmt.Fprintf(tw, "    URL\tExtra\n")
		for _, ta := range slices.Sort(slices.FromMapElems(t.trackerAnnouncers), func(l, r torrentTrackerAnnouncer) bool {
			lu := l.URL()
			ru := r.URL()
			var luns, runs url.URL = *lu, *ru
			luns.Scheme = ""
			runs.Scheme = ""
			var ml missinggo.MultiLess
			ml.StrictNext(luns.String() == runs.String(), luns.String() < runs.String())
			ml.StrictNext(lu.String() == ru.String(), lu.String() < ru.String())
			return ml.Less()
		}).([]torrentTrackerAnnouncer) {
			fmt.Fprintf(tw, "    %q\t%v\n", ta.URL(), ta.statusLine())
		}
		tw.Flush()
	}()

	fmt.Fprintf(w, "DHT Announces: %d\n", t.numDHTAnnounces)

	spew.NewDefaultConfig()
	spew.Fdump(w, t.statsLocked())

	peers := t.peersAsSlice()
	sort.Slice(peers, func(_i, _j int) bool {
		i := peers[_i]
		j := peers[_j]
		if less, ok := multiless.New().EagerSameLess(
			i.downloadRate() == j.downloadRate(), i.downloadRate() < j.downloadRate(),
		).LessOk(); ok {
			return less
		}
		return worseConn(i, j)
	})
	for i, c := range peers {
		fmt.Fprintf(w, "%2d. ", i+1)
		c.writeStatus(w, t)
	}
}

func (t *Torrent) haveInfo() bool {
	return t.info != nil
}

// Returns a run-time generated MetaInfo that includes the info bytes and
// announce-list as currently known to the client.
func (t *Torrent) newMetaInfo() metainfo.MetaInfo {
	return metainfo.MetaInfo{
		CreationDate: time.Now().Unix(),
		Comment:      "dynamic metainfo from client",
		CreatedBy:    "go.torrent",
		AnnounceList: t.metainfo.UpvertedAnnounceList().Clone(),
		InfoBytes: func() []byte {
			if t.haveInfo() {
				return t.metadataBytes
			} else {
				return nil
			}
		}(),
		UrlList: func() []string {
			ret := make([]string, 0, len(t.webSeeds))
			for url := range t.webSeeds {
				ret = append(ret, url)
			}
			return ret
		}(),
	}
}

// Get bytes left
func (t *Torrent) BytesMissing() (n int64) {
	t.cl.rLock()
	n = t.bytesMissingLocked()
	t.cl.rUnlock()
	return
}

func (t *Torrent) bytesMissingLocked() int64 {
	return t.bytesLeft()
}

func iterFlipped(b *roaring.Bitmap, end uint64, cb func(uint32) bool) {
	roaring.Flip(b, 0, end).Iterate(cb)
}

func (t *Torrent) bytesLeft() (left int64) {
	iterFlipped(&t._completedPieces, uint64(t.numPieces()), func(x uint32) bool {
		p := t.piece(pieceIndex(x))
		left += int64(p.length() - p.numDirtyBytes())
		return true
	})
	return
}

// Bytes left to give in tracker announces.
func (t *Torrent) bytesLeftAnnounce() int64 {
	if t.haveInfo() {
		return t.bytesLeft()
	} else {
		return -1
	}
}

func (t *Torrent) piecePartiallyDownloaded(piece pieceIndex) bool {
	if t.pieceComplete(piece) {
		return false
	}
	if t.pieceAllDirty(piece) {
		return false
	}
	return t.pieces[piece].hasDirtyChunks()
}

func (t *Torrent) usualPieceSize() int {
	return int(t.info.PieceLength)
}

func (t *Torrent) numPieces() pieceIndex {
	return t.info.NumPieces()
}

func (t *Torrent) numPiecesCompleted() (num pieceIndex) {
	return pieceIndex(t._completedPieces.GetCardinality())
}

func (t *Torrent) close(wg *sync.WaitGroup) (err error) {
	if !t.closed.Set() {
		err = errors.New("already closed")
		return
	}
	if t.storage != nil {
		wg.Add(1)
		go func() {
			defer wg.Done()
			t.storageLock.Lock()
			defer t.storageLock.Unlock()
			if f := t.storage.Close; f != nil {
				err1 := f()
				if err1 != nil {
					t.logger.WithDefaultLevel(log.Warning).Printf("error closing storage: %v", err1)
				}
			}
		}()
	}
	t.iterPeers(func(p *Peer) {
		p.close()
	})
	if t.storage != nil {
		t.deletePieceRequestOrder()
	}
	for i := range t.pieces {
		p := t.piece(i)
		if p.relativeAvailability != 0 {
			panic(fmt.Sprintf("piece %v has relative availability %v", i, p.relativeAvailability))
		}
	}
	t.pex.Reset()
	t.cl.event.Broadcast()
	t.pieceStateChanges.Close()
	t.updateWantPeersEvent()
	return
}

func (t *Torrent) requestOffset(r Request) int64 {
	return torrentRequestOffset(t.length(), int64(t.usualPieceSize()), r)
}

// Return the request that would include the given offset into the torrent data. Returns !ok if
// there is no such request.
func (t *Torrent) offsetRequest(off int64) (req Request, ok bool) {
	return torrentOffsetRequest(t.length(), t.info.PieceLength, int64(t.chunkSize), off)
}

func (t *Torrent) writeChunk(piece int, begin int64, data []byte) (err error) {
	defer perf.ScopeTimerErr(&err)()
	n, err := t.pieces[piece].Storage().WriteAt(data, begin)
	if err == nil && n != len(data) {
		err = io.ErrShortWrite
	}
	return err
}

func (t *Torrent) bitfield() (bf []bool) {
	bf = make([]bool, t.numPieces())
	t._completedPieces.Iterate(func(piece uint32) (again bool) {
		bf[piece] = true
		return true
	})
	return
}

func (t *Torrent) pieceNumChunks(piece pieceIndex) chunkIndexType {
	return chunkIndexType((t.pieceLength(piece) + t.chunkSize - 1) / t.chunkSize)
}

func (t *Torrent) chunksPerRegularPiece() chunkIndexType {
	return t._chunksPerRegularPiece
}

func (t *Torrent) numChunks() RequestIndex {
	if t.numPieces() == 0 {
		return 0
	}
	return RequestIndex(t.numPieces()-1)*t.chunksPerRegularPiece() + t.pieceNumChunks(t.numPieces()-1)
}

func (t *Torrent) pendAllChunkSpecs(pieceIndex pieceIndex) {
	t.dirtyChunks.RemoveRange(
		uint64(t.pieceRequestIndexOffset(pieceIndex)),
		uint64(t.pieceRequestIndexOffset(pieceIndex+1)))
}

func (t *Torrent) pieceLength(piece pieceIndex) pp.Integer {
	if t.info.PieceLength == 0 {
		// There will be no variance amongst pieces. Only pain.
		return 0
	}
	if piece == t.numPieces()-1 {
		ret := pp.Integer(t.length() % t.info.PieceLength)
		if ret != 0 {
			return ret
		}
	}
	return pp.Integer(t.info.PieceLength)
}

func (t *Torrent) smartBanBlockCheckingWriter(piece pieceIndex) *blockCheckingWriter {
	return &blockCheckingWriter{
		cache:        &t.smartBanCache,
		requestIndex: t.pieceRequestIndexOffset(piece),
		chunkSize:    t.chunkSize.Int(),
	}
}

func (t *Torrent) hashPiece(piece pieceIndex) (
	ret metainfo.Hash,
	// These are peers that sent us blocks that differ from what we hash here.
	differingPeers map[bannableAddr]struct{},
	err error,
) {
	p := t.piece(piece)
	p.waitNoPendingWrites()
	storagePiece := t.pieces[piece].Storage()

	// Does the backend want to do its own hashing?
	if i, ok := storagePiece.PieceImpl.(storage.SelfHashing); ok {
		var sum metainfo.Hash
		// log.Printf("A piece decided to self-hash: %d", piece)
		sum, err = i.SelfHash()
		missinggo.CopyExact(&ret, sum)
		return
	}

	hash := pieceHash.New()
	const logPieceContents = false
	smartBanWriter := t.smartBanBlockCheckingWriter(piece)
	writers := []io.Writer{hash, smartBanWriter}
	var examineBuf bytes.Buffer
	if logPieceContents {
		writers = append(writers, &examineBuf)
	}
	_, err = storagePiece.WriteTo(io.MultiWriter(writers...))
	if logPieceContents {
		t.logger.WithDefaultLevel(log.Debug).Printf("hashed %q with copy err %v", examineBuf.Bytes(), err)
	}
	smartBanWriter.Flush()
	differingPeers = smartBanWriter.badPeers
	missinggo.CopyExact(&ret, hash.Sum(nil))
	return
}

func (t *Torrent) haveAnyPieces() bool {
	return !t._completedPieces.IsEmpty()
}

func (t *Torrent) haveAllPieces() bool {
	if !t.haveInfo() {
		return false
	}
	return t._completedPieces.GetCardinality() == bitmap.BitRange(t.numPieces())
}

func (t *Torrent) havePiece(index pieceIndex) bool {
	return t.haveInfo() && t.pieceComplete(index)
}

func (t *Torrent) maybeDropMutuallyCompletePeer(
	// I'm not sure about taking peer here, not all peer implementations actually drop. Maybe that's
	// okay?
	p *Peer,
) {
	if !t.cl.config.DropMutuallyCompletePeers {
		return
	}
	if !t.haveAllPieces() {
		return
	}
	if all, known := p.peerHasAllPieces(); !(known && all) {
		return
	}
	if p.useful() {
		return
	}
	t.logger.WithDefaultLevel(log.Debug).Printf("dropping %v, which is mutually complete", p)
	p.drop()
}

func (t *Torrent) haveChunk(r Request) (ret bool) {
	// defer func() {
	// 	log.Println("have chunk", r, ret)
	// }()
	if !t.haveInfo() {
		return false
	}
	if t.pieceComplete(pieceIndex(r.Index)) {
		return true
	}
	p := &t.pieces[r.Index]
	return !p.pendingChunk(r.ChunkSpec, t.chunkSize)
}

func chunkIndexFromChunkSpec(cs ChunkSpec, chunkSize pp.Integer) chunkIndexType {
	return chunkIndexType(cs.Begin / chunkSize)
}

func (t *Torrent) wantPieceIndex(index pieceIndex) bool {
	return t._pendingPieces.Contains(uint32(index))
}

// A pool of []*PeerConn, to reduce allocations in functions that need to index or sort Torrent
// conns (which is a map).
var peerConnSlices sync.Pool

func getPeerConnSlice(cap int) []*PeerConn {
	getInterface := peerConnSlices.Get()
	if getInterface == nil {
		return make([]*PeerConn, 0, cap)
	} else {
		return getInterface.([]*PeerConn)[:0]
	}
}

// The worst connection is one that hasn't been sent, or sent anything useful for the longest. A bad
// connection is one that usually sends us unwanted pieces, or has been in the worse half of the
// established connections for more than a minute. This is O(n log n). If there was a way to not
// consider the position of a conn relative to the total number, it could be reduced to O(n).
func (t *Torrent) worstBadConn() (ret *PeerConn) {
	wcs := worseConnSlice{conns: t.appendUnclosedConns(getPeerConnSlice(len(t.conns)))}
	defer peerConnSlices.Put(wcs.conns)
	wcs.initKeys()
	heap.Init(&wcs)
	for wcs.Len() != 0 {
		c := heap.Pop(&wcs).(*PeerConn)
		if c._stats.ChunksReadWasted.Int64() >= 6 && c._stats.ChunksReadWasted.Int64() > c._stats.ChunksReadUseful.Int64() {
			return c
		}
		// If the connection is in the worst half of the established
		// connection quota and is older than a minute.
		if wcs.Len() >= (t.maxEstablishedConns+1)/2 {
			// Give connections 1 minute to prove themselves.
			if time.Since(c.completedHandshake) > time.Minute {
				return c
			}
		}
	}
	return nil
}

type PieceStateChange struct {
	Index int
	PieceState
}

func (t *Torrent) publishPieceChange(piece pieceIndex) {
	t.cl._mu.Defer(func() {
		cur := t.pieceState(piece)
		p := &t.pieces[piece]
		if cur != p.publicPieceState {
			p.publicPieceState = cur
			t.pieceStateChanges.Publish(PieceStateChange{
				int(piece),
				cur,
			})
		}
	})
}

func (t *Torrent) pieceNumPendingChunks(piece pieceIndex) pp.Integer {
	if t.pieceComplete(piece) {
		return 0
	}
	return pp.Integer(t.pieceNumChunks(piece) - t.pieces[piece].numDirtyChunks())
}

func (t *Torrent) pieceAllDirty(piece pieceIndex) bool {
	return t.pieces[piece].allChunksDirty()
}

func (t *Torrent) readersChanged() {
	t.updateReaderPieces()
	t.updateAllPiecePriorities("Torrent.readersChanged")
}

func (t *Torrent) updateReaderPieces() {
	t._readerNowPieces, t._readerReadaheadPieces = t.readerPiecePriorities()
}

func (t *Torrent) readerPosChanged(from, to pieceRange) {
	if from == to {
		return
	}
	t.updateReaderPieces()
	// Order the ranges, high and low.
	l, h := from, to
	if l.begin > h.begin {
		l, h = h, l
	}
	if l.end < h.begin {
		// Two distinct ranges.
		t.updatePiecePriorities(l.begin, l.end, "Torrent.readerPosChanged")
		t.updatePiecePriorities(h.begin, h.end, "Torrent.readerPosChanged")
	} else {
		// Ranges overlap.
		end := l.end
		if h.end > end {
			end = h.end
		}
		t.updatePiecePriorities(l.begin, end, "Torrent.readerPosChanged")
	}
}

func (t *Torrent) maybeNewConns() {
	// Tickle the accept routine.
	t.cl.event.Broadcast()
	t.openNewConns()
}

func (t *Torrent) piecePriorityChanged(piece pieceIndex, reason string) {
	if t._pendingPieces.Contains(uint32(piece)) {
		t.iterPeers(func(c *Peer) {
			// if c.requestState.Interested {
			// 	return
			// }
			if !c.isLowOnRequests() {
				return
			}
			if !c.peerHasPiece(piece) {
				return
			}
			if c.requestState.Interested && c.peerChoking && !c.peerAllowedFast.Contains(piece) {
				return
			}
			c.updateRequests(reason)
		})
	}
	t.maybeNewConns()
	t.publishPieceChange(piece)
}

func (t *Torrent) updatePiecePriority(piece pieceIndex, reason string) {
	if !t.closed.IsSet() {
		// It would be possible to filter on pure-priority changes here to avoid churning the piece
		// request order.
		t.updatePieceRequestOrder(piece)
	}
	p := &t.pieces[piece]
	newPrio := p.uncachedPriority()
	// t.logger.Printf("torrent %p: piece %d: uncached priority: %v", t, piece, newPrio)
	if newPrio == PiecePriorityNone {
		if !t._pendingPieces.CheckedRemove(uint32(piece)) {
			return
		}
	} else {
		if !t._pendingPieces.CheckedAdd(uint32(piece)) {
			return
		}
	}
	t.piecePriorityChanged(piece, reason)
}

func (t *Torrent) updateAllPiecePriorities(reason string) {
	t.updatePiecePriorities(0, t.numPieces(), reason)
}

// Update all piece priorities in one hit. This function should have the same
// output as updatePiecePriority, but across all pieces.
func (t *Torrent) updatePiecePriorities(begin, end pieceIndex, reason string) {
	for i := begin; i < end; i++ {
		t.updatePiecePriority(i, reason)
	}
}

// Returns the range of pieces [begin, end) that contains the extent of bytes.
func (t *Torrent) byteRegionPieces(off, size int64) (begin, end pieceIndex) {
	if off >= t.length() {
		return
	}
	if off < 0 {
		size += off
		off = 0
	}
	if size <= 0 {
		return
	}
	begin = pieceIndex(off / t.info.PieceLength)
	end = pieceIndex((off + size + t.info.PieceLength - 1) / t.info.PieceLength)
	if end > pieceIndex(t.info.NumPieces()) {
		end = pieceIndex(t.info.NumPieces())
	}
	return
}

// Returns true if all iterations complete without breaking. Returns the read regions for all
// readers. The reader regions should not be merged as some callers depend on this method to
// enumerate readers.
func (t *Torrent) forReaderOffsetPieces(f func(begin, end pieceIndex) (more bool)) (all bool) {
	for r := range t.readers {
		p := r.pieces
		if p.begin >= p.end {
			continue
		}
		if !f(p.begin, p.end) {
			return false
		}
	}
	return true
}

func (t *Torrent) piecePriority(piece pieceIndex) piecePriority {
	return t.piece(piece).uncachedPriority()
}

func (t *Torrent) pendRequest(req RequestIndex) {
	t.piece(t.pieceIndexOfRequestIndex(req)).pendChunkIndex(req % t.chunksPerRegularPiece())
}

func (t *Torrent) pieceCompletionChanged(piece pieceIndex, reason string) {
	t.cl.event.Broadcast()
	if t.pieceComplete(piece) {
		t.onPieceCompleted(piece)
	} else {
		t.onIncompletePiece(piece)
	}
	t.updatePiecePriority(piece, reason)
}

func (t *Torrent) numReceivedConns() (ret int) {
	for c := range t.conns {
		if c.Discovery == PeerSourceIncoming {
			ret++
		}
	}
	return
}

func (t *Torrent) maxHalfOpen() int {
	// Note that if we somehow exceed the maximum established conns, we want
	// the negative value to have an effect.
	establishedHeadroom := int64(t.maxEstablishedConns - len(t.conns))
	extraIncoming := int64(t.numReceivedConns() - t.maxEstablishedConns/2)
	// We want to allow some experimentation with new peers, and to try to
	// upset an oversupply of received connections.
	return int(min(max(5, extraIncoming)+establishedHeadroom, int64(t.cl.config.HalfOpenConnsPerTorrent)))
}

func (t *Torrent) openNewConns() (initiated int) {
	defer t.updateWantPeersEvent()
	for t.peers.Len() != 0 {
		if !t.wantConns() {
			return
		}
		if len(t.halfOpen) >= t.maxHalfOpen() {
			return
		}
		if len(t.cl.dialers) == 0 {
			return
		}
		if t.cl.numHalfOpen >= t.cl.config.TotalHalfOpenConns {
			return
		}
		p := t.peers.PopMax()
		t.initiateConn(p)
		initiated++
	}
	return
}

func (t *Torrent) updatePieceCompletion(piece pieceIndex) bool {
	p := t.piece(piece)
	uncached := t.pieceCompleteUncached(piece)
	cached := p.completion()
	changed := cached != uncached
	complete := uncached.Complete
	p.storageCompletionOk = uncached.Ok
	x := uint32(piece)
	if complete {
		t._completedPieces.Add(x)
		t.openNewConns()
	} else {
		t._completedPieces.Remove(x)
	}
	p.t.updatePieceRequestOrder(piece)
	t.updateComplete()
	if complete && len(p.dirtiers) != 0 {
		t.logger.Printf("marked piece %v complete but still has dirtiers", piece)
	}
	if changed {
		log.Fstr("piece %d completion changed: %+v -> %+v", piece, cached, uncached).LogLevel(log.Debug, t.logger)
		t.pieceCompletionChanged(piece, "Torrent.updatePieceCompletion")
	}
	return changed
}

// Non-blocking read. Client lock is not required.
func (t *Torrent) readAt(b []byte, off int64) (n int, err error) {
	for len(b) != 0 {
		p := &t.pieces[off/t.info.PieceLength]
		p.waitNoPendingWrites()
		var n1 int
		n1, err = p.Storage().ReadAt(b, off-p.Info().Offset())
		if n1 == 0 {
			break
		}
		off += int64(n1)
		n += n1
		b = b[n1:]
	}
	return
}

// Returns an error if the metadata was completed, but couldn't be set for some reason. Blame it on
// the last peer to contribute. TODO: Actually we shouldn't blame peers for failure to open storage
// etc. Also we should probably cached metadata pieces per-Peer, to isolate failure appropriately.
func (t *Torrent) maybeCompleteMetadata() error {
	if t.haveInfo() {
		// Nothing to do.
		return nil
	}
	if !t.haveAllMetadataPieces() {
		// Don't have enough metadata pieces.
		return nil
	}
	err := t.setInfoBytesLocked(t.metadataBytes)
	if err != nil {
		t.invalidateMetadata()
		return fmt.Errorf("error setting info bytes: %s", err)
	}
	if t.cl.config.Debug {
		t.logger.Printf("%s: got metadata from peers", t)
	}
	return nil
}

func (t *Torrent) readerPiecePriorities() (now, readahead bitmap.Bitmap) {
	t.forReaderOffsetPieces(func(begin, end pieceIndex) bool {
		if end > begin {
			now.Add(bitmap.BitIndex(begin))
			readahead.AddRange(bitmap.BitRange(begin)+1, bitmap.BitRange(end))
		}
		return true
	})
	return
}

func (t *Torrent) needData() bool {
	if t.closed.IsSet() {
		return false
	}
	if !t.haveInfo() {
		return true
	}
	return !t._pendingPieces.IsEmpty()
}

func appendMissingStrings(old, new []string) (ret []string) {
	ret = old
new:
	for _, n := range new {
		for _, o := range old {
			if o == n {
				continue new
			}
		}
		ret = append(ret, n)
	}
	return
}

func appendMissingTrackerTiers(existing [][]string, minNumTiers int) (ret [][]string) {
	ret = existing
	for minNumTiers > len(ret) {
		ret = append(ret, nil)
	}
	return
}

func (t *Torrent) addTrackers(announceList [][]string) {
	fullAnnounceList := &t.metainfo.AnnounceList
	t.metainfo.AnnounceList = appendMissingTrackerTiers(*fullAnnounceList, len(announceList))
	for tierIndex, trackerURLs := range announceList {
		(*fullAnnounceList)[tierIndex] = appendMissingStrings((*fullAnnounceList)[tierIndex], trackerURLs)
	}
	t.startMissingTrackerScrapers()
	t.updateWantPeersEvent()
}

// Don't call this before the info is available.
func (t *Torrent) bytesCompleted() int64 {
	if !t.haveInfo() {
		return 0
	}
	return t.length() - t.bytesLeft()
}

func (t *Torrent) SetInfoBytes(b []byte) (err error) {
	t.cl.lock()
	defer t.cl.unlock()
	return t.setInfoBytesLocked(b)
}

// Returns true if connection is removed from torrent.Conns.
func (t *Torrent) deletePeerConn(c *PeerConn) (ret bool) {
	if !c.closed.IsSet() {
		panic("connection is not closed")
		// There are behaviours prevented by the closed state that will fail
		// if the connection has been deleted.
	}
	_, ret = t.conns[c]
	delete(t.conns, c)
	// Avoid adding a drop event more than once. Probably we should track whether we've generated
	// the drop event against the PexConnState instead.
	if ret {
		if !t.cl.config.DisablePEX {
			t.pex.Drop(c)
		}
	}
	torrent.Add("deleted connections", 1)
	c.deleteAllRequests("Torrent.deletePeerConn")
	t.assertPendingRequests()
	if t.numActivePeers() == 0 && len(t.connsWithAllPieces) != 0 {
		panic(t.connsWithAllPieces)
	}
	return
}

func (t *Torrent) decPeerPieceAvailability(p *Peer) {
	if t.deleteConnWithAllPieces(p) {
		return
	}
	if !t.haveInfo() {
		return
	}
	p.peerPieces().Iterate(func(i uint32) bool {
		p.t.decPieceAvailability(pieceIndex(i))
		return true
	})
}

func (t *Torrent) assertPendingRequests() {
	if !check {
		return
	}
	// var actual pendingRequests
	// if t.haveInfo() {
	// 	actual.m = make([]int, t.numChunks())
	// }
	// t.iterPeers(func(p *Peer) {
	// 	p.requestState.Requests.Iterate(func(x uint32) bool {
	// 		actual.Inc(x)
	// 		return true
	// 	})
	// })
	// diff := cmp.Diff(actual.m, t.pendingRequests.m)
	// if diff != "" {
	// 	panic(diff)
	// }
}

func (t *Torrent) dropConnection(c *PeerConn) {
	t.cl.event.Broadcast()
	c.close()
	if t.deletePeerConn(c) {
		t.openNewConns()
	}
}

// Peers as in contact information for dialing out.
func (t *Torrent) wantPeers() bool {
	if t.closed.IsSet() {
		return false
	}
	if t.peers.Len() > t.cl.config.TorrentPeersLowWater {
		return false
	}
	return t.wantConns()
}

func (t *Torrent) updateWantPeersEvent() {
	if t.wantPeers() {
		t.wantPeersEvent.Set()
	} else {
		t.wantPeersEvent.Clear()
	}
}

// Returns whether the client should make effort to seed the torrent.
func (t *Torrent) seeding() bool {
	cl := t.cl
	if t.closed.IsSet() {
		return false
	}
	if t.dataUploadDisallowed {
		return false
	}
	if cl.config.NoUpload {
		return false
	}
	if !cl.config.Seed {
		return false
	}
	if cl.config.DisableAggressiveUpload && t.needData() {
		return false
	}
	return true
}

func (t *Torrent) onWebRtcConn(
	c datachannel.ReadWriteCloser,
	dcc webtorrent.DataChannelContext,
) {
	defer c.Close()
	netConn := webrtcNetConn{
		ReadWriteCloser:    c,
		DataChannelContext: dcc,
	}
	peerRemoteAddr := netConn.RemoteAddr()
	if t.cl.badPeerAddr(peerRemoteAddr) {
		return
	}
	pc, err := t.cl.initiateProtocolHandshakes(
		context.Background(),
		netConn,
		t,
		dcc.LocalOffered,
		false,
		netConn.RemoteAddr(),
		webrtcNetwork,
		fmt.Sprintf("webrtc offer_id %x: %v", dcc.OfferId, regularNetConnPeerConnConnString(netConn)),
	)
	if err != nil {
		t.logger.WithDefaultLevel(log.Error).Printf("error in handshaking webrtc connection: %v", err)
		return
	}
	if dcc.LocalOffered {
		pc.Discovery = PeerSourceTracker
	} else {
		pc.Discovery = PeerSourceIncoming
	}
	pc.conn.SetWriteDeadline(time.Time{})
	t.cl.lock()
	defer t.cl.unlock()
	err = t.cl.runHandshookConn(pc, t)
	if err != nil {
		t.logger.WithDefaultLevel(log.Debug).Printf("error running handshook webrtc conn: %v", err)
	}
}

func (t *Torrent) logRunHandshookConn(pc *PeerConn, logAll bool, level log.Level) {
	err := t.cl.runHandshookConn(pc, t)
	if err != nil || logAll {
		t.logger.WithDefaultLevel(level).Printf("error running handshook conn: %v", err)
	}
}

func (t *Torrent) runHandshookConnLoggingErr(pc *PeerConn) {
	t.logRunHandshookConn(pc, false, log.Debug)
}

func (t *Torrent) startWebsocketAnnouncer(u url.URL) torrentTrackerAnnouncer {
	wtc, release := t.cl.websocketTrackers.Get(u.String())
	go func() {
		<-t.closed.Done()
		release()
	}()
	wst := websocketTrackerStatus{u, wtc}
	go func() {
		err := wtc.Announce(tracker.Started, t.infoHash)
		if err != nil {
			t.logger.WithDefaultLevel(log.Warning).Printf(
				"error in initial announce to %q: %v",
				u.String(), err,
			)
		}
	}()
	return wst
}

func (t *Torrent) startScrapingTracker(_url string) {
	if _url == "" {
		return
	}
	u, err := url.Parse(_url)
	if err != nil {
		// URLs with a leading '*' appear to be a uTorrent convention to
		// disable trackers.
		if _url[0] != '*' {
			log.Str("error parsing tracker url").AddValues("url", _url).Log(t.logger)
		}
		return
	}
	if u.Scheme == "udp" {
		u.Scheme = "udp4"
		t.startScrapingTracker(u.String())
		u.Scheme = "udp6"
		t.startScrapingTracker(u.String())
		return
	}
	if _, ok := t.trackerAnnouncers[_url]; ok {
		return
	}
	sl := func() torrentTrackerAnnouncer {
		switch u.Scheme {
		case "ws", "wss":
			if t.cl.config.DisableWebtorrent {
				return nil
			}
			return t.startWebsocketAnnouncer(*u)
		case "udp4":
			if t.cl.config.DisableIPv4Peers || t.cl.config.DisableIPv4 {
				return nil
			}
		case "udp6":
			if t.cl.config.DisableIPv6 {
				return nil
			}
		}
		newAnnouncer := &trackerScraper{
			u:               *u,
			t:               t,
			lookupTrackerIp: t.cl.config.LookupTrackerIp,
		}
		go newAnnouncer.Run()
		return newAnnouncer
	}()
	if sl == nil {
		return
	}
	if t.trackerAnnouncers == nil {
		t.trackerAnnouncers = make(map[string]torrentTrackerAnnouncer)
	}
	t.trackerAnnouncers[_url] = sl
}

// Adds and starts tracker scrapers for tracker URLs that aren't already
// running.
func (t *Torrent) startMissingTrackerScrapers() {
	if t.cl.config.DisableTrackers {
		return
	}
	t.startScrapingTracker(t.metainfo.Announce)
	for _, tier := range t.metainfo.AnnounceList {
		for _, url := range tier {
			t.startScrapingTracker(url)
		}
	}
}

// Returns an AnnounceRequest with fields filled out to defaults and current
// values.
func (t *Torrent) announceRequest(event tracker.AnnounceEvent) tracker.AnnounceRequest {
	// Note that IPAddress is not set. It's set for UDP inside the tracker code, since it's
	// dependent on the network in use.
	return tracker.AnnounceRequest{
		Event: event,
		NumWant: func() int32 {
			if t.wantPeers() && len(t.cl.dialers) > 0 {
				return -1
			} else {
				return 0
			}
		}(),
		Port:     uint16(t.cl.incomingPeerPort()),
		PeerId:   t.cl.peerID,
		InfoHash: t.infoHash,
		Key:      t.cl.announceKey(),

		// The following are vaguely described in BEP 3.

		Left:     t.bytesLeftAnnounce(),
		Uploaded: t.stats.BytesWrittenData.Int64(),
		// There's no mention of wasted or unwanted download in the BEP.
		Downloaded: t.stats.BytesReadUsefulData.Int64(),
	}
}

// Adds peers revealed in an announce until the announce ends, or we have
// enough peers.
func (t *Torrent) consumeDhtAnnouncePeers(pvs <-chan dht.PeersValues) {
	cl := t.cl
	for v := range pvs {
		cl.lock()
		added := 0
		for _, cp := range v.Peers {
			if cp.Port == 0 {
				// Can't do anything with this.
				continue
			}
			if t.addPeer(PeerInfo{
				Addr:   ipPortAddr{cp.IP, cp.Port},
				Source: PeerSourceDhtGetPeers,
			}) {
				added++
			}
		}
		cl.unlock()
		// if added != 0 {
		// 	log.Printf("added %v peers from dht for %v", added, t.InfoHash().HexString())
		// }
	}
}

// Announce using the provided DHT server. Peers are consumed automatically. done is closed when the
// announce ends. stop will force the announce to end.
func (t *Torrent) AnnounceToDht(s DhtServer) (done <-chan struct{}, stop func(), err error) {
	ps, err := s.Announce(t.infoHash, t.cl.incomingPeerPort(), true)
	if err != nil {
		return
	}
	_done := make(chan struct{})
	done = _done
	stop = ps.Close
	go func() {
		t.consumeDhtAnnouncePeers(ps.Peers())
		close(_done)
	}()
	return
}

func (t *Torrent) timeboxedAnnounceToDht(s DhtServer) error {
	_, stop, err := t.AnnounceToDht(s)
	if err != nil {
		return err
	}
	select {
	case <-t.closed.Done():
	case <-time.After(t.cl.config.DhtAnnounceInterval):
	}
	stop()
	return nil
}

func (t *Torrent) dhtAnnouncer(s DhtServer) {
	cl := t.cl
	cl.lock()
	defer cl.unlock()
	for {
		for {
			if t.closed.IsSet() {
				return
			}
			// We're also announcing ourselves as a listener, so we don't just want peer addresses.
			// TODO: We can include the announce_peer step depending on whether we can receive
			// inbound connections. We should probably only announce once every 15 mins too.
			if !t.wantConns() {
				goto wait
			}
			// TODO: Determine if there's a listener on the port we're announcing.
			if len(cl.dialers) == 0 && len(cl.listeners) == 0 {
				goto wait
			}
			break
		wait:
			cl.event.Wait()
		}
		func() {
			t.numDHTAnnounces++
			cl.unlock()
			defer cl.lock()
			err := t.timeboxedAnnounceToDht(s)
			if err != nil {
				t.logger.WithDefaultLevel(log.Warning).Printf("error announcing %q to DHT: %s", t, err)
			}
		}()
	}
}

func (t *Torrent) addPeers(peers []PeerInfo) (added int) {
	for _, p := range peers {
		if t.addPeer(p) {
			added++
		}
	}
	return
}

// The returned TorrentStats may require alignment in memory. See
// https://github.com/anacrolix/torrent/issues/383.
func (t *Torrent) Stats() TorrentStats {
	t.cl.rLock()
	defer t.cl.rUnlock()
	return t.statsLocked()
}

func (t *Torrent) statsLocked() (ret TorrentStats) {
	ret.ActivePeers = len(t.conns)
	ret.HalfOpenPeers = len(t.halfOpen)
	ret.PendingPeers = t.peers.Len()
	ret.TotalPeers = t.numTotalPeers()
	ret.ConnectedSeeders = 0
	for c := range t.conns {
		if all, ok := c.peerHasAllPieces(); all && ok {
			ret.ConnectedSeeders++
		}
	}
	ret.ConnStats = t.stats.Copy()
	ret.PiecesComplete = t.numPiecesCompleted()
	return
}

// The total number of peers in the torrent.
func (t *Torrent) numTotalPeers() int {
	peers := make(map[string]struct{})
	for conn := range t.conns {
		ra := conn.conn.RemoteAddr()
		if ra == nil {
			// It's been closed and doesn't support RemoteAddr.
			continue
		}
		peers[ra.String()] = struct{}{}
	}
	for addr := range t.halfOpen {
		peers[addr] = struct{}{}
	}
	t.peers.Each(func(peer PeerInfo) {
		peers[peer.Addr.String()] = struct{}{}
	})
	return len(peers)
}

// Reconcile bytes transferred before connection was associated with a
// torrent.
func (t *Torrent) reconcileHandshakeStats(c *PeerConn) {
	if c._stats != (ConnStats{
		// Handshakes should only increment these fields:
		BytesWritten: c._stats.BytesWritten,
		BytesRead:    c._stats.BytesRead,
	}) {
		panic("bad stats")
	}
	c.postHandshakeStats(func(cs *ConnStats) {
		cs.BytesRead.Add(c._stats.BytesRead.Int64())
		cs.BytesWritten.Add(c._stats.BytesWritten.Int64())
	})
	c.reconciledHandshakeStats = true
}

// Returns true if the connection is added.
func (t *Torrent) addPeerConn(c *PeerConn) (err error) {
	defer func() {
		if err == nil {
			torrent.Add("added connections", 1)
		}
	}()
	if t.closed.IsSet() {
		return errors.New("torrent closed")
	}
	for c0 := range t.conns {
		if c.PeerID != c0.PeerID {
			continue
		}
		if !t.cl.config.DropDuplicatePeerIds {
			continue
		}
		if c.hasPreferredNetworkOver(c0) {
			c0.close()
			t.deletePeerConn(c0)
		} else {
			return errors.New("existing connection preferred")
		}
	}
	if len(t.conns) >= t.maxEstablishedConns {
		c := t.worstBadConn()
		if c == nil {
			return errors.New("don't want conns")
		}
		c.close()
		t.deletePeerConn(c)
	}
	if len(t.conns) >= t.maxEstablishedConns {
		panic(len(t.conns))
	}
	t.conns[c] = struct{}{}
	if !t.cl.config.DisablePEX && !c.PeerExtensionBytes.SupportsExtended() {
		t.pex.Add(c) // as no further extended handshake expected
	}
	return nil
}

func (t *Torrent) wantConns() bool {
	if !t.networkingEnabled.Bool() {
		return false
	}
	if t.closed.IsSet() {
		return false
	}
	if !t.needData() && (!t.seeding() || !t.haveAnyPieces()) {
		return false
	}
	return len(t.conns) < t.maxEstablishedConns || t.worstBadConn() != nil
}

func (t *Torrent) SetMaxEstablishedConns(max int) (oldMax int) {
	t.cl.lock()
	defer t.cl.unlock()
	oldMax = t.maxEstablishedConns
	t.maxEstablishedConns = max
	wcs := worseConnSlice{
		conns: t.appendConns(nil, func(*PeerConn) bool {
			return true
		}),
	}
	wcs.initKeys()
	heap.Init(&wcs)
	for len(t.conns) > t.maxEstablishedConns && wcs.Len() > 0 {
		t.dropConnection(heap.Pop(&wcs).(*PeerConn))
	}
	t.openNewConns()
	return oldMax
}

func (t *Torrent) pieceHashed(piece pieceIndex, passed bool, hashIoErr error) {
	t.logger.LazyLog(log.Debug, func() log.Msg {
		return log.Fstr("hashed piece %d (passed=%t)", piece, passed)
	})
	p := t.piece(piece)
	p.numVerifies++
	t.cl.event.Broadcast()
	if t.closed.IsSet() {
		return
	}

	// Don't score the first time a piece is hashed, it could be an initial check.
	if p.storageCompletionOk {
		if passed {
			pieceHashedCorrect.Add(1)
		} else {
			log.Fmsg(
				"piece %d failed hash: %d connections contributed", piece, len(p.dirtiers),
			).AddValues(t, p).LogLevel(

				log.Debug, t.logger)

			pieceHashedNotCorrect.Add(1)
		}
	}

	p.marking = true
	t.publishPieceChange(piece)
	defer func() {
		p.marking = false
		t.publishPieceChange(piece)
	}()

	if passed {
		if len(p.dirtiers) != 0 {
			// Don't increment stats above connection-level for every involved connection.
			t.allStats((*ConnStats).incrementPiecesDirtiedGood)
		}
		for c := range p.dirtiers {
			c._stats.incrementPiecesDirtiedGood()
		}
		t.clearPieceTouchers(piece)
		t.cl.unlock()
		err := p.Storage().MarkComplete()
		if err != nil {
			t.logger.Printf("%T: error marking piece complete %d: %s", t.storage, piece, err)
		}
		t.cl.lock()

		if t.closed.IsSet() {
			return
		}
		t.pendAllChunkSpecs(piece)
	} else {
		if len(p.dirtiers) != 0 && p.allChunksDirty() && hashIoErr == nil {
			// Peers contributed to all the data for this piece hash failure, and the failure was
			// not due to errors in the storage (such as data being dropped in a cache).

			// Increment Torrent and above stats, and then specific connections.
			t.allStats((*ConnStats).incrementPiecesDirtiedBad)
			for c := range p.dirtiers {
				// Y u do dis peer?!
				c.stats().incrementPiecesDirtiedBad()
			}

			bannableTouchers := make([]*Peer, 0, len(p.dirtiers))
			for c := range p.dirtiers {
				if !c.trusted {
					bannableTouchers = append(bannableTouchers, c)
				}
			}
			t.clearPieceTouchers(piece)
			slices.Sort(bannableTouchers, connLessTrusted)

			if t.cl.config.Debug {
				t.logger.Printf(
					"bannable conns by trust for piece %d: %v",
					piece,
					func() (ret []connectionTrust) {
						for _, c := range bannableTouchers {
							ret = append(ret, c.trust())
						}
						return
					}(),
				)
			}

			if len(bannableTouchers) >= 1 {
				c := bannableTouchers[0]
				if len(bannableTouchers) != 1 {
					t.logger.Levelf(log.Warning, "would have banned %v for touching piece %v after failed piece check", c.remoteIp(), piece)
				} else {
					// Turns out it's still useful to ban peers like this because if there's only a
					// single peer for a piece, and we never progress that piece to completion, we
					// will never smart-ban them. Discovered in
					// https://github.com/anacrolix/torrent/issues/715.
					t.logger.Levelf(log.Warning, "banning %v for being sole dirtier of piece %v after failed piece check", c, piece)
					c.ban()
				}
			}
		}
		t.onIncompletePiece(piece)
		p.Storage().MarkNotComplete()
	}
	t.updatePieceCompletion(piece)
}

func (t *Torrent) cancelRequestsForPiece(piece pieceIndex) {
	start := t.pieceRequestIndexOffset(piece)
	end := start + t.pieceNumChunks(piece)
	for ri := start; ri < end; ri++ {
		t.cancelRequest(ri)
	}
}

func (t *Torrent) onPieceCompleted(piece pieceIndex) {
	t.pendAllChunkSpecs(piece)
	t.cancelRequestsForPiece(piece)
	t.piece(piece).readerCond.Broadcast()
	for conn := range t.conns {
		conn.have(piece)
		t.maybeDropMutuallyCompletePeer(&conn.Peer)
	}
}

// Called when a piece is found to be not complete.
func (t *Torrent) onIncompletePiece(piece pieceIndex) {
	if t.pieceAllDirty(piece) {
		t.pendAllChunkSpecs(piece)
	}
	if !t.wantPieceIndex(piece) {
		// t.logger.Printf("piece %d incomplete and unwanted", piece)
		return
	}
	// We could drop any connections that we told we have a piece that we
	// don't here. But there's a test failure, and it seems clients don't care
	// if you request pieces that you already claim to have. Pruning bad
	// connections might just remove any connections that aren't treating us
	// favourably anyway.

	// for c := range t.conns {
	// 	if c.sentHave(piece) {
	// 		c.drop()
	// 	}
	// }
	t.iterPeers(func(conn *Peer) {
		if conn.peerHasPiece(piece) {
			conn.updateRequests("piece incomplete")
		}
	})
}

func (t *Torrent) tryCreateMorePieceHashers() {
	for !t.closed.IsSet() && t.activePieceHashes < 2 && t.tryCreatePieceHasher() {
	}
}

func (t *Torrent) tryCreatePieceHasher() bool {
	if t.storage == nil {
		return false
	}
	pi, ok := t.getPieceToHash()
	if !ok {
		return false
	}
	p := t.piece(pi)
	t.piecesQueuedForHash.Remove(bitmap.BitIndex(pi))
	p.hashing = true
	t.publishPieceChange(pi)
	t.updatePiecePriority(pi, "Torrent.tryCreatePieceHasher")
	t.storageLock.RLock()
	t.activePieceHashes++
	go t.pieceHasher(pi)
	return true
}

func (t *Torrent) getPieceToHash() (ret pieceIndex, ok bool) {
	t.piecesQueuedForHash.IterTyped(func(i pieceIndex) bool {
		if t.piece(i).hashing {
			return true
		}
		ret = i
		ok = true
		return false
	})
	return
}

func (t *Torrent) dropBannedPeers() {
	t.iterPeers(func(p *Peer) {
		remoteIp := p.remoteIp()
		if remoteIp == nil {
			if p.bannableAddr.Ok() {
				t.logger.WithDefaultLevel(log.Debug).Printf("can't get remote ip for peer %v", p)
			}
			return
		}
		netipAddr := netip.MustParseAddr(remoteIp.String())
		if Some(netipAddr) != p.bannableAddr {
			t.logger.WithDefaultLevel(log.Debug).Printf(
				"peer remote ip does not match its bannable addr [peer=%v, remote ip=%v, bannable addr=%v]",
				p, remoteIp, p.bannableAddr)
		}
		if _, ok := t.cl.badPeerIPs[netipAddr]; ok {
			// Should this be a close?
			p.drop()
			t.logger.WithDefaultLevel(log.Debug).Printf("dropped %v for banned remote IP %v", p, netipAddr)
		}
	})
}

func (t *Torrent) pieceHasher(index pieceIndex) {
	p := t.piece(index)
	sum, failedPeers, copyErr := t.hashPiece(index)
	correct := sum == *p.hash
	switch copyErr {
	case nil, io.EOF:
	default:
		log.Fmsg("piece %v (%s) hash failure copy error: %v", p, p.hash.HexString(), copyErr).Log(t.logger)
	}
	t.storageLock.RUnlock()
	t.cl.lock()
	defer t.cl.unlock()
	if correct {
		for peer := range failedPeers {
			t.cl.banPeerIP(peer.AsSlice())
			t.logger.WithDefaultLevel(log.Debug).Printf("smart banned %v for piece %v", peer, index)
		}
		t.dropBannedPeers()
		for ri := t.pieceRequestIndexOffset(index); ri < t.pieceRequestIndexOffset(index+1); ri++ {
			t.smartBanCache.ForgetBlock(ri)
		}
	}
	p.hashing = false
	t.pieceHashed(index, correct, copyErr)
	t.updatePiecePriority(index, "Torrent.pieceHasher")
	t.activePieceHashes--
	t.tryCreateMorePieceHashers()
}

// Return the connections that touched a piece, and clear the entries while doing it.
func (t *Torrent) clearPieceTouchers(pi pieceIndex) {
	p := t.piece(pi)
	for c := range p.dirtiers {
		delete(c.peerTouchedPieces, pi)
		delete(p.dirtiers, c)
	}
}

func (t *Torrent) peersAsSlice() (ret []*Peer) {
	t.iterPeers(func(p *Peer) {
		ret = append(ret, p)
	})
	return
}

func (t *Torrent) queuePieceCheck(pieceIndex pieceIndex) {
	piece := t.piece(pieceIndex)
	if piece.queuedForHash() {
		return
	}
	t.piecesQueuedForHash.Add(bitmap.BitIndex(pieceIndex))
	t.publishPieceChange(pieceIndex)
	t.updatePiecePriority(pieceIndex, "Torrent.queuePieceCheck")
	t.tryCreateMorePieceHashers()
}

// Forces all the pieces to be re-hashed. See also Piece.VerifyData. This should not be called
// before the Info is available.
func (t *Torrent) VerifyData() {
	for i := pieceIndex(0); i < t.NumPieces(); i++ {
		t.Piece(i).VerifyData()
	}
}

// Start the process of connecting to the given peer for the given torrent if appropriate.
func (t *Torrent) initiateConn(peer PeerInfo) {
	if peer.Id == t.cl.peerID {
		return
	}
	if t.cl.badPeerAddr(peer.Addr) && !peer.Trusted {
		return
	}
	addr := peer.Addr
	if t.addrActive(addr.String()) {
		return
	}
	t.cl.numHalfOpen++
	t.halfOpen[addr.String()] = peer
	go t.cl.outgoingConnection(t, addr, peer.Source, peer.Trusted)
}

// Adds a trusted, pending peer for each of the given Client's addresses. Typically used in tests to
// quickly make one Client visible to the Torrent of another Client.
func (t *Torrent) AddClientPeer(cl *Client) int {
	return t.AddPeers(func() (ps []PeerInfo) {
		for _, la := range cl.ListenAddrs() {
			ps = append(ps, PeerInfo{
				Addr:    la,
				Trusted: true,
			})
		}
		return
	}())
}

// All stats that include this Torrent. Useful when we want to increment ConnStats but not for every
// connection.
func (t *Torrent) allStats(f func(*ConnStats)) {
	f(&t.stats)
	f(&t.cl.stats)
}

func (t *Torrent) hashingPiece(i pieceIndex) bool {
	return t.pieces[i].hashing
}

func (t *Torrent) pieceQueuedForHash(i pieceIndex) bool {
	return t.piecesQueuedForHash.Get(bitmap.BitIndex(i))
}

func (t *Torrent) dialTimeout() time.Duration {
	return reducedDialTimeout(t.cl.config.MinDialTimeout, t.cl.config.NominalDialTimeout, t.cl.config.HalfOpenConnsPerTorrent, t.peers.Len())
}

func (t *Torrent) piece(i int) *Piece {
	return &t.pieces[i]
}

func (t *Torrent) onWriteChunkErr(err error) {
	if t.userOnWriteChunkErr != nil {
		go t.userOnWriteChunkErr(err)
		return
	}
	t.logger.WithDefaultLevel(log.Critical).Printf("default chunk write error handler: disabling data download")
	t.disallowDataDownloadLocked()
}

func (t *Torrent) DisallowDataDownload() {
	t.disallowDataDownloadLocked()
}

func (t *Torrent) disallowDataDownloadLocked() {
	t.dataDownloadDisallowed.Set()
}

func (t *Torrent) AllowDataDownload() {
	t.dataDownloadDisallowed.Clear()
}

// Enables uploading data, if it was disabled.
func (t *Torrent) AllowDataUpload() {
	t.cl.lock()
	defer t.cl.unlock()
	t.dataUploadDisallowed = false
	for c := range t.conns {
		c.updateRequests("allow data upload")
	}
}

// Disables uploading data, if it was enabled.
func (t *Torrent) DisallowDataUpload() {
	t.cl.lock()
	defer t.cl.unlock()
	t.dataUploadDisallowed = true
	for c := range t.conns {
		// TODO: This doesn't look right. Shouldn't we tickle writers to choke peers or something instead?
		c.updateRequests("disallow data upload")
	}
}

// Sets a handler that is called if there's an error writing a chunk to local storage. By default,
// or if nil, a critical message is logged, and data download is disabled.
func (t *Torrent) SetOnWriteChunkError(f func(error)) {
	t.cl.lock()
	defer t.cl.unlock()
	t.userOnWriteChunkErr = f
}

func (t *Torrent) iterPeers(f func(p *Peer)) {
	for pc := range t.conns {
		f(&pc.Peer)
	}
	for _, ws := range t.webSeeds {
		f(ws)
	}
}

func (t *Torrent) callbacks() *Callbacks {
	return &t.cl.config.Callbacks
}

type AddWebSeedsOpt func(*webseed.Client)

// Sets the WebSeed trailing path escaper for a webseed.Client.
func WebSeedPathEscaper(custom webseed.PathEscaper) AddWebSeedsOpt {
	return func(c *webseed.Client) {
		c.PathEscaper = custom
	}
}

func (t *Torrent) AddWebSeeds(urls []string, opts ...AddWebSeedsOpt) {
	t.cl.lock()
	defer t.cl.unlock()
	for _, u := range urls {
		t.addWebSeed(u, opts...)
	}
}

func (t *Torrent) addWebSeed(url string, opts ...AddWebSeedsOpt) {
	if t.cl.config.DisableWebseeds {
		return
	}
	if _, ok := t.webSeeds[url]; ok {
		return
	}
	// I don't think Go http supports pipelining requests. However, we can have more ready to go
	// right away. This value should be some multiple of the number of connections to a host. I
	// would expect that double maxRequests plus a bit would be appropriate. This value is based on
	// downloading Sintel (08ada5a7a6183aae1e09d831df6748d566095a10) from
	// "https://webtorrent.io/torrents/".
	const maxRequests = 16
	ws := webseedPeer{
		peer: Peer{
			t:                        t,
			outgoing:                 true,
			Network:                  "http",
			reconciledHandshakeStats: true,
			// This should affect how often we have to recompute requests for this peer. Note that
			// because we can request more than 1 thing at a time over HTTP, we will hit the low
			// requests mark more often, so recomputation is probably sooner than with regular peer
			// conns. ~4x maxRequests would be about right.
			PeerMaxRequests: 128,
			// TODO: Set ban prefix?
			RemoteAddr: remoteAddrFromUrl(url),
			callbacks:  t.callbacks(),
			// helps to distinguish between peer types
			isWebseed: true,
		},
		client: webseed.Client{
			HttpClient: t.cl.httpClient,
			Url:        url,
		},
		activeRequests: make(map[Request]webseed.Request, maxRequests),
	}

	if t.cl.config.HTTPClientResponseBodyWrapper != nil {
		ws.client.ResponseBodyWrapper = t.cl.config.HTTPClientResponseBodyWrapper
	} else {
		ws.client.ResponseBodyWrapper = func(r io.Reader) io.ReadCloser {
			return newRateLimitedReadCloser(t.cl.config.DownloadRateLimiter, r)
		}
	}

	ws.peer.initRequestState()
	for _, opt := range opts {
		opt(&ws.client)
	}
	ws.peer.initUpdateRequestsTimer()
	ws.requesterCond.L = t.cl.locker()
	for i := 0; i < maxRequests; i += 1 {
		go ws.requester(i)
	}
	for _, f := range t.callbacks().NewPeer {
		f(&ws.peer)
	}
	ws.peer.logger = t.logger.WithContextValue(&ws)
	ws.peer.peerImpl = &ws
	if t.haveInfo() {
		ws.onGotInfo(t.info)
	}
	t.webSeeds[url] = &ws.peer
}

func (t *Torrent) peerIsActive(p *Peer) (active bool) {
	t.iterPeers(func(p1 *Peer) {
		if p1 == p {
			active = true
		}
	})
	return
}

func (t *Torrent) requestIndexToRequest(ri RequestIndex) Request {
	index := t.pieceIndexOfRequestIndex(ri)
	return Request{
		pp.Integer(index),
		t.piece(index).chunkIndexSpec(ri % t.chunksPerRegularPiece()),
	}
}

func (t *Torrent) requestIndexFromRequest(r Request) RequestIndex {
	return t.pieceRequestIndexOffset(pieceIndex(r.Index)) + RequestIndex(r.Begin/t.chunkSize)
}

func (t *Torrent) pieceRequestIndexOffset(piece pieceIndex) RequestIndex {
	return RequestIndex(piece) * t.chunksPerRegularPiece()
}

func (t *Torrent) updateComplete() {
	t.Complete.SetBool(t.haveAllPieces())
}

func (t *Torrent) cancelRequest(r RequestIndex) *Peer {
	p := t.requestingPeer(r)
	if p != nil {
		p.cancel(r)
	}
	// TODO: This is a check that an old invariant holds. It can be removed after some testing.
<<<<<<< HEAD
	// delete(t.pendingRequests, r)
	var zeroRequestState requestState
	if t.requestState[r] != zeroRequestState {
=======
	//delete(t.pendingRequests, r)
	if _, ok := t.requestState[r]; ok {
>>>>>>> 585e0628
		panic("expected request state to be gone")
	}
	return p
}

func (t *Torrent) requestingPeer(r RequestIndex) *Peer {
	return t.requestState[r].peer
}

func (t *Torrent) addConnWithAllPieces(p *Peer) {
	if t.connsWithAllPieces == nil {
		t.connsWithAllPieces = make(map[*Peer]struct{}, t.maxEstablishedConns)
	}
	t.connsWithAllPieces[p] = struct{}{}
}

func (t *Torrent) deleteConnWithAllPieces(p *Peer) bool {
	_, ok := t.connsWithAllPieces[p]
	delete(t.connsWithAllPieces, p)
	return ok
}

func (t *Torrent) numActivePeers() int {
	return len(t.conns) + len(t.webSeeds)
}

func (t *Torrent) hasStorageCap() bool {
	f := t.storage.Capacity
	if f == nil {
		return false
	}
	_, ok := (*f)()
	return ok
}

func (t *Torrent) pieceIndexOfRequestIndex(ri RequestIndex) pieceIndex {
	return pieceIndex(ri / t.chunksPerRegularPiece())
}

func (t *Torrent) iterUndirtiedRequestIndexesInPiece(
	reuseIter *typedRoaring.Iterator[RequestIndex],
	piece pieceIndex,
	f func(RequestIndex),
) {
	reuseIter.Initialize(&t.dirtyChunks)
	pieceRequestIndexOffset := t.pieceRequestIndexOffset(piece)
	iterBitmapUnsetInRange(
		reuseIter,
		pieceRequestIndexOffset, pieceRequestIndexOffset+t.pieceNumChunks(piece),
		f,
	)
}

type requestState struct {
	peer *Peer
	when time.Time
}<|MERGE_RESOLUTION|>--- conflicted
+++ resolved
@@ -2474,14 +2474,8 @@
 		p.cancel(r)
 	}
 	// TODO: This is a check that an old invariant holds. It can be removed after some testing.
-<<<<<<< HEAD
-	// delete(t.pendingRequests, r)
-	var zeroRequestState requestState
-	if t.requestState[r] != zeroRequestState {
-=======
 	//delete(t.pendingRequests, r)
 	if _, ok := t.requestState[r]; ok {
->>>>>>> 585e0628
 		panic("expected request state to be gone")
 	}
 	return p
