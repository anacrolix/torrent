--- conflicted
+++ resolved
@@ -31,17 +31,10 @@
 }
 
 type Request struct {
-<<<<<<< HEAD
-	ctx    context.Context
-	cancel  func()
-	Result  chan RequestResult
-	readers []io.Reader
-=======
 	sync.Mutex
 	cancel      func()
 	onCancelled func()
 	Result      chan RequestResult
->>>>>>> a4d8f946
 }
 
 func (r *Request) Cancel() {
@@ -54,10 +47,6 @@
 	if hasResult {
 		r.onCancelled()
 	}
-}
-
-func (r Request) Context() context.Context {
-	return r.ctx
 }
 
 type Client struct {
@@ -136,17 +125,10 @@
 	}) {
 		panic("request out of file bounds")
 	}
-<<<<<<< HEAD
-	req := Request{
-		ctx:	ctx,
-		cancel: cancel,
-		Result: make(chan RequestResult, 1),
-=======
 	req := &Request{
 		cancel:      cancel,
 		onCancelled: onCancelled,
 		Result:      make(chan RequestResult, 1),
->>>>>>> a4d8f946
 	}
 	go func() {
 		readers, err := readRequestPartResponses(ctx, requestParts, receivingCounter)
